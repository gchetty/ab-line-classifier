--- conflicted
+++ resolved
@@ -1,19 +1,10 @@
 PATHS:
-<<<<<<< HEAD
   CLIPS_TABLE: 'data/clips_by_patients_cropped.csv'
   FRAME_TABLE: 'data/frames_actually_cropped.csv' #'data/frames.csv'   # Path to all LUS frames in the dataset
   DATABASE_QUERY: 'data/parenchymal_clips.csv'
   RAW_CLIPS: 'data/raw_clips/'
   MASKED_CLIPS: 'data/masked_clips/'
   FRAMES: 'B:/Datasets/AB/data_actually_cropped'
-=======
-  CLIPS_TABLE: 'data/rt_clips.csv'
-  FRAME_TABLE: 'data/rt_frames.csv'   # Path to all LUS frames in the dataset
-  DATABASE_QUERY: 'data/parenchymal_clips.csv'
-  RAW_CLIPS: 'data/raw_clips/'
-  MASKED_CLIPS: 'data/masked_clips/'
-  FRAMES: 'frames/'
->>>>>>> 0034ab7b
   PARTITIONS: 'data/partitions/'
   TEST_DF: 'data/partitions/test_set_final.csv'
   EXT_VAL_CLIPS_TABLE: 'data/clips_by_patient_mini.csv'
@@ -29,12 +20,9 @@
   METRICS: './results/metrics/'
   EXPERIMENTS: './results/experiments/'
   EXPERIMENT_VISUALIZATIONS: './img/experiments/'
-<<<<<<< HEAD
   PRETRAINED_WEIGHTS: 'B:\\Documents\\Work\\DeepBreathe\\projects\\ssl_ab\\backbones\\simclr\\20220918-120648_mobilenetv2'
-=======
   RT_ROOT_DIR: 'data/WB-Prospective-Data-Trimmed/'
   RT_LABELBOX_ANNOTATIONS: 'data/processed_labelbox_phase1.csv'
->>>>>>> 0034ab7b
 
 DATA:
   IMG_DIM: [128, 128]
@@ -68,15 +56,9 @@
     HPARAM_OBJECTIVE: 'auc'
 
 CLIP_PREDICTION:
-<<<<<<< HEAD
-  ALGORITHM: 'contiguous'       # One of "contiguous", "sliding_window" or "average"
-  CLASSIFICATION_THRESHOLD: 0.5
-  CONTIGUITY_THRESHOLD: 4
-=======
   ALGORITHM: 'average'       # One of "contiguous", "sliding_window" or "average"
   CLASSIFICATION_THRESHOLD: 0.7
   CONTIGUITY_THRESHOLD: 3
->>>>>>> 0034ab7b
   SLIDING_WINDOW: 4
 
 HPARAMS:
