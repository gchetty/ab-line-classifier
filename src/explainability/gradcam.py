<<<<<<< HEAD
import os

import yaml
import cv2
import numpy as np
import pandas as pd
from tqdm import tqdm
import tensorflow as tf
from tkinter import filedialog as fd
from tensorflow.keras.models import Model

from src.predict import predict_set
from src.visualization.visualization import visualize_heatmap
from src.models.models import get_model
from src.predict import restore_model
from src.data.preprocessor import Preprocessor

cfg = yaml.full_load(open(os.getcwd() + "/config.yml", 'r'))

class GradCAMExplainer:

    def __init__(self):
        self.model = restore_model(cfg['PATHS']['MODEL_TO_LOAD'])
        self.save_img_dir = cfg['PATHS']['HEATMAPS']
        self.frames_dir = cfg['PATHS']['FRAMES']
        self.img_dim = tuple(cfg['DATA']['IMG_DIM'])
        self.classes = cfg['DATA']['CLASSES']
        self.x_col = 'Frame Path'
        self.y_col = 'Class Name'
        _, preprocessing_fn = get_model(cfg['TRAIN']['MODEL_DEF'])
        self.preprocessing_fn = preprocessing_fn

        # Get name of final convolutional layer
        layer_name = ''
        for layer in self.model.layers:
            if any('Conv' in l for l in layer._keras_api_names):
                layer_name = layer.name
        self.last_conv_layer = layer_name
        self.hm_intensity = 0.5


    def apply_gradcam(self, frame_df):
        '''
        For each image in the dataset provided, make a prediction and overlay a heatmap depicting the gradient of the
        predicted class with respect to the feature maps of the final convolutional layer of the model.
        :param setup_dict: dict containing important information and objects for Grad-CAM
        :param dataset: Pandas Dataframe of examples, linking image filenames to labels
        :param hm_intensity: Overall visual intensity of the heatmap to be overlaid onto the original image
        :param dir_path: Path to directory to save Grad-CAM heatmap visualizations
        '''

        # Produce predictions
        preds, probs = predict_set(self.model, self.preprocessing_fn, frame_df)

        frames_dir = cfg['PATHS']['FRAMES_DIR']
        dataset = tf.data.Dataset.from_tensor_slices(([os.path.join(frames_dir, f) for f in frame_df['Frame Path'].tolist()], frame_df['Class']))
        preprocessor = Preprocessor(self.preprocessing_fn)
        preprocessed_set = preprocessor.prepare(dataset, shuffle=False, augment=False)

        idx = 0
        for x, y in preprocessed_set:

            # Get the corresponding original image (no preprocessing)
            orig_img = cv2.imread(os.path.join(self.frames_dir, frame_df[self.x_col].iloc[idx]))
            orig_img = cv2.resize(orig_img, self.img_dim, interpolation=cv2.INTER_NEAREST)     # Resize image

            # Obtain gradient of output with respect to last convolutional layer weights
            with tf.GradientTape() as tape:
                last_conv_layer = self.model.get_layer(self.last_conv_layer)
                iterate = Model([self.model.inputs], [self.model.output, last_conv_layer.output])
                model_out, last_conv_layer = iterate(x)
                class_out = model_out[:, np.argmax(model_out[0])]
                grads = tape.gradient(class_out, last_conv_layer)
                pooled_grads = tf.keras.backend.mean(grads, axis=(0, 1, 2))

            # Upsample and overlay heatmap onto original image
            heatmap = tf.reduce_mean(tf.multiply(pooled_grads, last_conv_layer), axis=-1)
            heatmap = np.maximum(heatmap, 0.0)    # Equivalent of passing through ReLU
            heatmap /= np.max(heatmap)
            heatmap = heatmap.squeeze(axis=0)
            heatmap = cv2.resize(heatmap, self.img_dim)
            heatmap = cv2.applyColorMap(np.uint8(255 * heatmap), cv2.COLORMAP_JET)
            heatmap_img = cv2.addWeighted(heatmap, self.hm_intensity, orig_img, 1.0 - self.hm_intensity, 0)

            # Visualize the Grad-CAM heatmap and optionally save it to disk
            img_filename = frame_df[self.x_col].iloc[idx]
            label = frame_df['Class'].iloc[idx]
            _ = visualize_heatmap(orig_img, heatmap_img, img_filename, label, probs[idx], self.classes,
                                      dir_path=self.save_img_dir)
            idx += 1
        return heatmap


    def get_heatmap_for_frame(self, frame_df=None):
        '''
        Apply Grad-CAM to an individual LUS image
        :param frame_df: Pandas DataFrame of LUS frames
        :return: The heatmap produced by Grad-CAM
        '''

        file_path = fd.askopenfilename(initialdir=cfg['PATHS']['FRAMES'], title='Select a Frame',
                                       filetypes=[('jpeg files', '*.jpg')])

        if frame_df is None:
            frame_df = pd.read_csv(cfg['PATHS']['FRAME_TABLE'])

        filtered_df = frame_df[frame_df[self.x_col] == os.path.basename(file_path)]
        filtered_df.reset_index(inplace=True)

        heatmap = self.apply_gradcam(filtered_df)
        return heatmap



if __name__ == '__main__':
    gradcam = GradCAMExplainer()
    while True:
        gradcam.get_heatmap_for_frame()

=======
import yaml
import os
import cv2
import numpy as np
import pandas as pd
from tqdm import tqdm
import tensorflow as tf
from tkinter import filedialog as fd
from tensorflow.keras.models import load_model
from tensorflow.keras.preprocessing.image import ImageDataGenerator
from tensorflow.keras.models import Model
from src.predict import predict_set
from src.visualization.visualization import visualize_heatmap
from src.models.models import get_model

cfg = yaml.full_load(open(os.getcwd() + "/config.yml", 'r'))

EPSILON = np.finfo('float').eps


class GradCAMExplainer:

    def __init__(self):
        self.model = load_model(cfg['PATHS']['MODEL_TO_LOAD'], compile=False)
        self.save_img_dir = cfg['PATHS']['HEATMAPS']
        self.frames_dir = cfg['PATHS']['FRAMES']
        self.img_dim = tuple(cfg['DATA']['IMG_DIM'])
        self.classes = cfg['DATA']['CLASSES']
        self.x_col = 'Frame Path'
        self.y_col = 'Class Name'
        _, preprocessing_fn = get_model(cfg['TRAIN']['MODEL_DEF'])
        self.preprocessing_fn = preprocessing_fn
        self.heatmap_gen_fn = self.get_heatmap_gen_fn(cfg['EXPLAINABILITY']['GRAD_CAM']['MODE'])

        # Get name of final convolutional layer
        layer_name = ''
        for layer in self.model.layers:
            if any('Conv' in l for l in layer._keras_api_names):
                layer_name = layer.name
        self.last_conv_layer = layer_name
        self.hm_intensity = 0.5

    def get_heatmap_gen_fn(self, mode):
        if mode == 'plusplus':
            return self.get_gradcam_plusplus_heatmap
        elif mode == 'normal':
            return self.get_gradcam_heatmap

    @staticmethod
    def get_gradcam_heatmap(model, img):
        '''
        Compute the raw heatmap for the given image using the original Grad-CAM formula for linearization weights.
        :param model: Model to process given image through
        :param img: Preprocessed image in dataset
        :return: Unactivated, unnormalized heatmap
        '''
        # Obtain gradient of output with respect to last convolutional layer weights
        with tf.GradientTape() as tape:
            model_out, last_conv_layer = model(img)
            class_out = model_out[:, np.argmax(model_out[0])]
            grads = tape.gradient(class_out, last_conv_layer)
            pooled_grads = tf.keras.backend.mean(grads, axis=(0, 1, 2))

        heatmap = tf.reduce_mean(tf.multiply(pooled_grads, last_conv_layer), axis=-1)

        return heatmap

    @staticmethod
    def get_gradcam_plusplus_heatmap(model, img):
        '''
        Compute the raw heatmap for the given image using the Grad-CAM++ formula for linearization weights.
        :param model: Model to process given image through
        :param img: Preprocessed image in dataset
        :return: Unactivated, unnormalized heatmap
        '''
        # Obtain first, second, and third gradients of output with respect to last convolutional layer weights
        with tf.GradientTape() as tape_3:
            with tf.GradientTape() as tape_2:
                with tf.GradientTape() as tape_1:
                    model_out, last_conv_layer = model(img)
                    class_out = model_out[:, np.argmax(model_out[0])]
                    first_grads = tape_1.gradient(class_out, last_conv_layer)
                second_grads = tape_2.gradient(first_grads, last_conv_layer)
            third_grads = tape_3.gradient(second_grads, last_conv_layer)

        last_conv_sum = tf.reduce_sum(last_conv_layer, axis=(0, 1, 2))

        alpha_num = second_grads
        alpha_denom = second_grads * 2.0 + third_grads * last_conv_sum
        alpha_denom = np.where(alpha_denom != 0.0, alpha_denom, EPSILON)

        alphas = alpha_num / alpha_denom
        alpha_norm = np.sum(alphas, axis=(1, 2))
        alphas /= alpha_norm

        activated_first_grad = np.maximum(first_grads, 0.0)  # Passing through ReLU
        linearization_weights = np.sum(activated_first_grad * alphas, axis=(1, 2))

        heatmap = np.sum(linearization_weights * last_conv_layer, axis=-1)

        return heatmap

    def apply_gradcam(self, frame_df):
        '''
        For each image in the dataset provided, make a prediction and overlay a heatmap depicting the gradient of the
        predicted class with respect to the feature maps of the final convolutional layer of the model.
        :param frame_df: Pandas DataFrame of LUS frames
        :return: Heatmap generated by the type of Grad-CAM
        '''
        # Create ImageDataGenerator for test set
        test_img_gen = ImageDataGenerator(preprocessing_function=self.preprocessing_fn)
        test_generator = test_img_gen.flow_from_dataframe(dataframe=frame_df, directory=self.frames_dir,
                                                          x_col=self.x_col, y_col=self.y_col, target_size=self.img_dim,
                                                          batch_size=1, class_mode='categorical',
                                                          validate_filenames=False, shuffle=False)

        preds, probs = predict_set(self.model, self.preprocessing_fn, frame_df)

        for idx in tqdm(range(probs.shape[0])):
            # Get idx'th preprocessed image in the  dataset
            x, y = test_generator.next()

            # Get the corresponding original image (no preprocessing)
            orig_img = cv2.imread(os.path.join(self.frames_dir, frame_df[self.x_col].iloc[idx]))
            orig_img = cv2.resize(orig_img, self.img_dim, interpolation=cv2.INTER_NEAREST)  # Resize image

            last_conv_layer = self.model.get_layer(self.last_conv_layer)
            iterate = Model([self.model.inputs], [self.model.output, last_conv_layer.output])

            raw_heatmap = self.heatmap_gen_fn(iterate, x)

            # Upsample and overlay heatmap onto original image
            heatmap = np.maximum(raw_heatmap, 0.0)  # Equivalent of passing through ReLU
            heatmap /= np.max(heatmap) if np.max(heatmap) != 0 else EPSILON
            heatmap = heatmap.squeeze(axis=0)
            heatmap = cv2.resize(heatmap, self.img_dim)
            heatmap = cv2.applyColorMap(255 - np.uint8(255 * heatmap), cv2.COLORMAP_JET)
            heatmap_img = cv2.addWeighted(heatmap, self.hm_intensity, orig_img, 1.0 - self.hm_intensity, 0)

            # Visualize the Grad-CAM heatmap and optionally save it to disk
            img_filename = frame_df[self.x_col].iloc[idx]
            label = frame_df['Class'].iloc[idx]
            _ = visualize_heatmap(orig_img, heatmap_img, img_filename, label, probs[idx], self.classes,
                                  dir_path=self.save_img_dir)
        return heatmap

    def get_heatmap_for_frame(self, frame_df=None):
        '''
        Apply Grad-CAM to an individual LUS image
        :param frame_df: Pandas DataFrame of LUS frames
        :return: The heatmap produced by Grad-CAM
        '''

        file_path = fd.askopenfilename(initialdir=cfg['PATHS']['FRAMES'], title='Select a Frame',
                                       filetypes=[('jpeg files', '*.jpg')])

        if frame_df is None:
            frame_df = pd.read_csv(cfg['PATHS']['FRAME_TABLE'])

        filtered_df = frame_df[frame_df[self.x_col] == os.path.basename(file_path)]
        filtered_df.reset_index(inplace=True)

        heatmap = self.apply_gradcam(filtered_df)
        return heatmap


if __name__ == '__main__':
    gradcam = GradCAMExplainer()
    while True:
        gradcam.get_heatmap_for_frame()
>>>>>>> 0034ab7b
<|MERGE_RESOLUTION|>--- conflicted
+++ resolved
@@ -1,292 +1,118 @@
-<<<<<<< HEAD
-import os
-
-import yaml
-import cv2
-import numpy as np
-import pandas as pd
-from tqdm import tqdm
-import tensorflow as tf
-from tkinter import filedialog as fd
-from tensorflow.keras.models import Model
-
-from src.predict import predict_set
-from src.visualization.visualization import visualize_heatmap
-from src.models.models import get_model
-from src.predict import restore_model
-from src.data.preprocessor import Preprocessor
-
-cfg = yaml.full_load(open(os.getcwd() + "/config.yml", 'r'))
-
-class GradCAMExplainer:
-
-    def __init__(self):
-        self.model = restore_model(cfg['PATHS']['MODEL_TO_LOAD'])
-        self.save_img_dir = cfg['PATHS']['HEATMAPS']
-        self.frames_dir = cfg['PATHS']['FRAMES']
-        self.img_dim = tuple(cfg['DATA']['IMG_DIM'])
-        self.classes = cfg['DATA']['CLASSES']
-        self.x_col = 'Frame Path'
-        self.y_col = 'Class Name'
-        _, preprocessing_fn = get_model(cfg['TRAIN']['MODEL_DEF'])
-        self.preprocessing_fn = preprocessing_fn
-
-        # Get name of final convolutional layer
-        layer_name = ''
-        for layer in self.model.layers:
-            if any('Conv' in l for l in layer._keras_api_names):
-                layer_name = layer.name
-        self.last_conv_layer = layer_name
-        self.hm_intensity = 0.5
-
-
-    def apply_gradcam(self, frame_df):
-        '''
-        For each image in the dataset provided, make a prediction and overlay a heatmap depicting the gradient of the
-        predicted class with respect to the feature maps of the final convolutional layer of the model.
-        :param setup_dict: dict containing important information and objects for Grad-CAM
-        :param dataset: Pandas Dataframe of examples, linking image filenames to labels
-        :param hm_intensity: Overall visual intensity of the heatmap to be overlaid onto the original image
-        :param dir_path: Path to directory to save Grad-CAM heatmap visualizations
-        '''
-
-        # Produce predictions
-        preds, probs = predict_set(self.model, self.preprocessing_fn, frame_df)
-
-        frames_dir = cfg['PATHS']['FRAMES_DIR']
-        dataset = tf.data.Dataset.from_tensor_slices(([os.path.join(frames_dir, f) for f in frame_df['Frame Path'].tolist()], frame_df['Class']))
-        preprocessor = Preprocessor(self.preprocessing_fn)
-        preprocessed_set = preprocessor.prepare(dataset, shuffle=False, augment=False)
-
-        idx = 0
-        for x, y in preprocessed_set:
-
-            # Get the corresponding original image (no preprocessing)
-            orig_img = cv2.imread(os.path.join(self.frames_dir, frame_df[self.x_col].iloc[idx]))
-            orig_img = cv2.resize(orig_img, self.img_dim, interpolation=cv2.INTER_NEAREST)     # Resize image
-
-            # Obtain gradient of output with respect to last convolutional layer weights
-            with tf.GradientTape() as tape:
-                last_conv_layer = self.model.get_layer(self.last_conv_layer)
-                iterate = Model([self.model.inputs], [self.model.output, last_conv_layer.output])
-                model_out, last_conv_layer = iterate(x)
-                class_out = model_out[:, np.argmax(model_out[0])]
-                grads = tape.gradient(class_out, last_conv_layer)
-                pooled_grads = tf.keras.backend.mean(grads, axis=(0, 1, 2))
-
-            # Upsample and overlay heatmap onto original image
-            heatmap = tf.reduce_mean(tf.multiply(pooled_grads, last_conv_layer), axis=-1)
-            heatmap = np.maximum(heatmap, 0.0)    # Equivalent of passing through ReLU
-            heatmap /= np.max(heatmap)
-            heatmap = heatmap.squeeze(axis=0)
-            heatmap = cv2.resize(heatmap, self.img_dim)
-            heatmap = cv2.applyColorMap(np.uint8(255 * heatmap), cv2.COLORMAP_JET)
-            heatmap_img = cv2.addWeighted(heatmap, self.hm_intensity, orig_img, 1.0 - self.hm_intensity, 0)
-
-            # Visualize the Grad-CAM heatmap and optionally save it to disk
-            img_filename = frame_df[self.x_col].iloc[idx]
-            label = frame_df['Class'].iloc[idx]
-            _ = visualize_heatmap(orig_img, heatmap_img, img_filename, label, probs[idx], self.classes,
-                                      dir_path=self.save_img_dir)
-            idx += 1
-        return heatmap
-
-
-    def get_heatmap_for_frame(self, frame_df=None):
-        '''
-        Apply Grad-CAM to an individual LUS image
-        :param frame_df: Pandas DataFrame of LUS frames
-        :return: The heatmap produced by Grad-CAM
-        '''
-
-        file_path = fd.askopenfilename(initialdir=cfg['PATHS']['FRAMES'], title='Select a Frame',
-                                       filetypes=[('jpeg files', '*.jpg')])
-
-        if frame_df is None:
-            frame_df = pd.read_csv(cfg['PATHS']['FRAME_TABLE'])
-
-        filtered_df = frame_df[frame_df[self.x_col] == os.path.basename(file_path)]
-        filtered_df.reset_index(inplace=True)
-
-        heatmap = self.apply_gradcam(filtered_df)
-        return heatmap
-
-
-
-if __name__ == '__main__':
-    gradcam = GradCAMExplainer()
-    while True:
-        gradcam.get_heatmap_for_frame()
-
-=======
-import yaml
-import os
-import cv2
-import numpy as np
-import pandas as pd
-from tqdm import tqdm
-import tensorflow as tf
-from tkinter import filedialog as fd
-from tensorflow.keras.models import load_model
-from tensorflow.keras.preprocessing.image import ImageDataGenerator
-from tensorflow.keras.models import Model
-from src.predict import predict_set
-from src.visualization.visualization import visualize_heatmap
-from src.models.models import get_model
-
-cfg = yaml.full_load(open(os.getcwd() + "/config.yml", 'r'))
-
-EPSILON = np.finfo('float').eps
-
-
-class GradCAMExplainer:
-
-    def __init__(self):
-        self.model = load_model(cfg['PATHS']['MODEL_TO_LOAD'], compile=False)
-        self.save_img_dir = cfg['PATHS']['HEATMAPS']
-        self.frames_dir = cfg['PATHS']['FRAMES']
-        self.img_dim = tuple(cfg['DATA']['IMG_DIM'])
-        self.classes = cfg['DATA']['CLASSES']
-        self.x_col = 'Frame Path'
-        self.y_col = 'Class Name'
-        _, preprocessing_fn = get_model(cfg['TRAIN']['MODEL_DEF'])
-        self.preprocessing_fn = preprocessing_fn
-        self.heatmap_gen_fn = self.get_heatmap_gen_fn(cfg['EXPLAINABILITY']['GRAD_CAM']['MODE'])
-
-        # Get name of final convolutional layer
-        layer_name = ''
-        for layer in self.model.layers:
-            if any('Conv' in l for l in layer._keras_api_names):
-                layer_name = layer.name
-        self.last_conv_layer = layer_name
-        self.hm_intensity = 0.5
-
-    def get_heatmap_gen_fn(self, mode):
-        if mode == 'plusplus':
-            return self.get_gradcam_plusplus_heatmap
-        elif mode == 'normal':
-            return self.get_gradcam_heatmap
-
-    @staticmethod
-    def get_gradcam_heatmap(model, img):
-        '''
-        Compute the raw heatmap for the given image using the original Grad-CAM formula for linearization weights.
-        :param model: Model to process given image through
-        :param img: Preprocessed image in dataset
-        :return: Unactivated, unnormalized heatmap
-        '''
-        # Obtain gradient of output with respect to last convolutional layer weights
-        with tf.GradientTape() as tape:
-            model_out, last_conv_layer = model(img)
-            class_out = model_out[:, np.argmax(model_out[0])]
-            grads = tape.gradient(class_out, last_conv_layer)
-            pooled_grads = tf.keras.backend.mean(grads, axis=(0, 1, 2))
-
-        heatmap = tf.reduce_mean(tf.multiply(pooled_grads, last_conv_layer), axis=-1)
-
-        return heatmap
-
-    @staticmethod
-    def get_gradcam_plusplus_heatmap(model, img):
-        '''
-        Compute the raw heatmap for the given image using the Grad-CAM++ formula for linearization weights.
-        :param model: Model to process given image through
-        :param img: Preprocessed image in dataset
-        :return: Unactivated, unnormalized heatmap
-        '''
-        # Obtain first, second, and third gradients of output with respect to last convolutional layer weights
-        with tf.GradientTape() as tape_3:
-            with tf.GradientTape() as tape_2:
-                with tf.GradientTape() as tape_1:
-                    model_out, last_conv_layer = model(img)
-                    class_out = model_out[:, np.argmax(model_out[0])]
-                    first_grads = tape_1.gradient(class_out, last_conv_layer)
-                second_grads = tape_2.gradient(first_grads, last_conv_layer)
-            third_grads = tape_3.gradient(second_grads, last_conv_layer)
-
-        last_conv_sum = tf.reduce_sum(last_conv_layer, axis=(0, 1, 2))
-
-        alpha_num = second_grads
-        alpha_denom = second_grads * 2.0 + third_grads * last_conv_sum
-        alpha_denom = np.where(alpha_denom != 0.0, alpha_denom, EPSILON)
-
-        alphas = alpha_num / alpha_denom
-        alpha_norm = np.sum(alphas, axis=(1, 2))
-        alphas /= alpha_norm
-
-        activated_first_grad = np.maximum(first_grads, 0.0)  # Passing through ReLU
-        linearization_weights = np.sum(activated_first_grad * alphas, axis=(1, 2))
-
-        heatmap = np.sum(linearization_weights * last_conv_layer, axis=-1)
-
-        return heatmap
-
-    def apply_gradcam(self, frame_df):
-        '''
-        For each image in the dataset provided, make a prediction and overlay a heatmap depicting the gradient of the
-        predicted class with respect to the feature maps of the final convolutional layer of the model.
-        :param frame_df: Pandas DataFrame of LUS frames
-        :return: Heatmap generated by the type of Grad-CAM
-        '''
-        # Create ImageDataGenerator for test set
-        test_img_gen = ImageDataGenerator(preprocessing_function=self.preprocessing_fn)
-        test_generator = test_img_gen.flow_from_dataframe(dataframe=frame_df, directory=self.frames_dir,
-                                                          x_col=self.x_col, y_col=self.y_col, target_size=self.img_dim,
-                                                          batch_size=1, class_mode='categorical',
-                                                          validate_filenames=False, shuffle=False)
-
-        preds, probs = predict_set(self.model, self.preprocessing_fn, frame_df)
-
-        for idx in tqdm(range(probs.shape[0])):
-            # Get idx'th preprocessed image in the  dataset
-            x, y = test_generator.next()
-
-            # Get the corresponding original image (no preprocessing)
-            orig_img = cv2.imread(os.path.join(self.frames_dir, frame_df[self.x_col].iloc[idx]))
-            orig_img = cv2.resize(orig_img, self.img_dim, interpolation=cv2.INTER_NEAREST)  # Resize image
-
-            last_conv_layer = self.model.get_layer(self.last_conv_layer)
-            iterate = Model([self.model.inputs], [self.model.output, last_conv_layer.output])
-
-            raw_heatmap = self.heatmap_gen_fn(iterate, x)
-
-            # Upsample and overlay heatmap onto original image
-            heatmap = np.maximum(raw_heatmap, 0.0)  # Equivalent of passing through ReLU
-            heatmap /= np.max(heatmap) if np.max(heatmap) != 0 else EPSILON
-            heatmap = heatmap.squeeze(axis=0)
-            heatmap = cv2.resize(heatmap, self.img_dim)
-            heatmap = cv2.applyColorMap(255 - np.uint8(255 * heatmap), cv2.COLORMAP_JET)
-            heatmap_img = cv2.addWeighted(heatmap, self.hm_intensity, orig_img, 1.0 - self.hm_intensity, 0)
-
-            # Visualize the Grad-CAM heatmap and optionally save it to disk
-            img_filename = frame_df[self.x_col].iloc[idx]
-            label = frame_df['Class'].iloc[idx]
-            _ = visualize_heatmap(orig_img, heatmap_img, img_filename, label, probs[idx], self.classes,
-                                  dir_path=self.save_img_dir)
-        return heatmap
-
-    def get_heatmap_for_frame(self, frame_df=None):
-        '''
-        Apply Grad-CAM to an individual LUS image
-        :param frame_df: Pandas DataFrame of LUS frames
-        :return: The heatmap produced by Grad-CAM
-        '''
-
-        file_path = fd.askopenfilename(initialdir=cfg['PATHS']['FRAMES'], title='Select a Frame',
-                                       filetypes=[('jpeg files', '*.jpg')])
-
-        if frame_df is None:
-            frame_df = pd.read_csv(cfg['PATHS']['FRAME_TABLE'])
-
-        filtered_df = frame_df[frame_df[self.x_col] == os.path.basename(file_path)]
-        filtered_df.reset_index(inplace=True)
-
-        heatmap = self.apply_gradcam(filtered_df)
-        return heatmap
-
-
-if __name__ == '__main__':
-    gradcam = GradCAMExplainer()
-    while True:
-        gradcam.get_heatmap_for_frame()
->>>>>>> 0034ab7b
+import os
+
+import yaml
+import cv2
+import numpy as np
+import pandas as pd
+from tqdm import tqdm
+import tensorflow as tf
+from tkinter import filedialog as fd
+from tensorflow.keras.models import Model
+
+from src.predict import predict_set
+from src.visualization.visualization import visualize_heatmap
+from src.models.models import get_model
+from src.predict import restore_model
+from src.data.preprocessor import Preprocessor
+
+cfg = yaml.full_load(open(os.getcwd() + "/config.yml", 'r'))
+
+class GradCAMExplainer:
+
+    def __init__(self):
+        self.model = restore_model(cfg['PATHS']['MODEL_TO_LOAD'])
+        self.save_img_dir = cfg['PATHS']['HEATMAPS']
+        self.frames_dir = cfg['PATHS']['FRAMES']
+        self.img_dim = tuple(cfg['DATA']['IMG_DIM'])
+        self.classes = cfg['DATA']['CLASSES']
+        self.x_col = 'Frame Path'
+        self.y_col = 'Class Name'
+        _, preprocessing_fn = get_model(cfg['TRAIN']['MODEL_DEF'])
+        self.preprocessing_fn = preprocessing_fn
+
+        # Get name of final convolutional layer
+        layer_name = ''
+        for layer in self.model.layers:
+            if any('Conv' in l for l in layer._keras_api_names):
+                layer_name = layer.name
+        self.last_conv_layer = layer_name
+        self.hm_intensity = 0.5
+
+
+    def apply_gradcam(self, frame_df):
+        '''
+        For each image in the dataset provided, make a prediction and overlay a heatmap depicting the gradient of the
+        predicted class with respect to the feature maps of the final convolutional layer of the model.
+        :param setup_dict: dict containing important information and objects for Grad-CAM
+        :param dataset: Pandas Dataframe of examples, linking image filenames to labels
+        :param hm_intensity: Overall visual intensity of the heatmap to be overlaid onto the original image
+        :param dir_path: Path to directory to save Grad-CAM heatmap visualizations
+        '''
+
+        # Produce predictions
+        preds, probs = predict_set(self.model, self.preprocessing_fn, frame_df)
+
+        frames_dir = cfg['PATHS']['FRAMES_DIR']
+        dataset = tf.data.Dataset.from_tensor_slices(([os.path.join(frames_dir, f) for f in frame_df['Frame Path'].tolist()], frame_df['Class']))
+        preprocessor = Preprocessor(self.preprocessing_fn)
+        preprocessed_set = preprocessor.prepare(dataset, shuffle=False, augment=False)
+
+        idx = 0
+        for x, y in preprocessed_set:
+
+            # Get the corresponding original image (no preprocessing)
+            orig_img = cv2.imread(os.path.join(self.frames_dir, frame_df[self.x_col].iloc[idx]))
+            orig_img = cv2.resize(orig_img, self.img_dim, interpolation=cv2.INTER_NEAREST)     # Resize image
+
+            # Obtain gradient of output with respect to last convolutional layer weights
+            with tf.GradientTape() as tape:
+                last_conv_layer = self.model.get_layer(self.last_conv_layer)
+                iterate = Model([self.model.inputs], [self.model.output, last_conv_layer.output])
+                model_out, last_conv_layer = iterate(x)
+                class_out = model_out[:, np.argmax(model_out[0])]
+                grads = tape.gradient(class_out, last_conv_layer)
+                pooled_grads = tf.keras.backend.mean(grads, axis=(0, 1, 2))
+
+            # Upsample and overlay heatmap onto original image
+            heatmap = tf.reduce_mean(tf.multiply(pooled_grads, last_conv_layer), axis=-1)
+            heatmap = np.maximum(heatmap, 0.0)    # Equivalent of passing through ReLU
+            heatmap /= np.max(heatmap)
+            heatmap = heatmap.squeeze(axis=0)
+            heatmap = cv2.resize(heatmap, self.img_dim)
+            heatmap = cv2.applyColorMap(np.uint8(255 * heatmap), cv2.COLORMAP_JET)
+            heatmap_img = cv2.addWeighted(heatmap, self.hm_intensity, orig_img, 1.0 - self.hm_intensity, 0)
+
+            # Visualize the Grad-CAM heatmap and optionally save it to disk
+            img_filename = frame_df[self.x_col].iloc[idx]
+            label = frame_df['Class'].iloc[idx]
+            _ = visualize_heatmap(orig_img, heatmap_img, img_filename, label, probs[idx], self.classes,
+                                      dir_path=self.save_img_dir)
+            idx += 1
+        return heatmap
+
+
+    def get_heatmap_for_frame(self, frame_df=None):
+        '''
+        Apply Grad-CAM to an individual LUS image
+        :param frame_df: Pandas DataFrame of LUS frames
+        :return: The heatmap produced by Grad-CAM
+        '''
+
+        file_path = fd.askopenfilename(initialdir=cfg['PATHS']['FRAMES'], title='Select a Frame',
+                                       filetypes=[('jpeg files', '*.jpg')])
+
+        if frame_df is None:
+            frame_df = pd.read_csv(cfg['PATHS']['FRAME_TABLE'])
+
+        filtered_df = frame_df[frame_df[self.x_col] == os.path.basename(file_path)]
+        filtered_df.reset_index(inplace=True)
+
+        heatmap = self.apply_gradcam(filtered_df)
+        return heatmap
+
+
+
+if __name__ == '__main__':
+    gradcam = GradCAMExplainer()
+    while True:
+        gradcam.get_heatmap_for_frame()