import os.path

import cv2
import numpy as np
from tensorflow.keras.applications.resnet_v2 import preprocess_input as resnet_50v2_preprocess
from tensorflow.keras.applications.vgg16 import preprocess_input as vgg16_preprocess
from tensorflow.keras.applications.xception import preprocess_input as xception_preprocess
import matplotlib.pyplot as plt
import pandas as pd
import onnx
from onnx_tf.backend import prepare

from tensorflow.keras.models import load_model

def AB_classifier_preprocess(image, preprocessing_fn):
    '''
    Given a masked ultrasound image, execute preprocessing steps specific to the AB classifier. Specifically, the image
    is resized to (128, 128) and zero-centered with respect to the ImageNet dataset. The result is an image that is
    ready for the forward pass of the view classifier.
    :image (np.array): A masked image with shape (1, H, W, 3)
    :return (np.array): Preprocessed image with shape (1, 128, 128, 3)
    '''

    N_CHANNELS = 3
    INPUT_SIZE = (128, 128)

    # Resize image using the same interpolation method as was used during training
    resized_image = cv2.resize(image[0], INPUT_SIZE, interpolation=cv2.INTER_NEAREST)
    resized_image = resized_image.reshape((1, INPUT_SIZE[0], INPUT_SIZE[1], N_CHANNELS))

    # Apply scaling function
    preprocessed_image = preprocessing_fn(resized_image)
    return preprocessed_image


<<<<<<< HEAD
def predict_wavebase_mp4(model_path, mp4_path, preds_path):
    '''
    Mimics the process for producing frame-wise predictions on the WaveBase device.
    :model_path (str): Path to saved model
    :mp4_path (str): Path to mp4 file for prediction
    :preds_path (str): Path to CSV file in which frame-wise predictions are saved
    :return (np.array): Frame-wise prediction probabilities
    '''

=======
def predict_framewise(model_path, vid_path, preds_path):
    '''
    Computes frame-wise predictions for a given clip loaded directly from storage
    :param model_path: path to model to make predictions with
    :param vid_path: path to clip to make frame-wise predictions for (any video file format supported by OpenCV)
    :param preds_path: path to save the frame-wise predictions to
    :return: np array of the computed frame-wise predictions
    '''
>>>>>>> 0034ab7b
    model_ext = os.path.splitext(model_path)[1]
    vc = cv2.VideoCapture(vid_path)
    if model_ext == '.onnx':
        model = prepare(onnx.load(model_path))
    else:
        model = load_model(model_path, compile=False)
    preds = []
    while (True):
        ret, frame = vc.read()
        if not ret:
            break
<<<<<<< HEAD
        frame[0:50, 0:160] = 0
        plt.imshow(frame)
=======
>>>>>>> 0034ab7b
        frame = np.expand_dims(frame, axis=0)
        preprocessed_frame = AB_classifier_preprocess(frame, vgg16_preprocess)
        if model_ext == '.onnx':
            pred = model.run(preprocessed_frame).output
        else:
            pred = model(preprocessed_frame)
        preds += [pred]
    preds = np.vstack(preds)
    pred_df = pd.DataFrame({'Frame': np.arange(preds.shape[0]), 'A lines': preds[:,0], 'B lines': preds[:,1]})
    pred_df.to_csv(preds_path, index=False)
    return preds

<<<<<<< HEAD
=======
# model_path = 'results/models/cutoffvgg16_final_cropped.h5'
# model_path = 'results/models/ab_model_not_compiled/AB_classifier.onnx'
# mp4_path = 'C:/Users/Blake/Downloads/AB_test/demo.mp4'
# preds_path = 'C:/Users/Blake/Downloads/AB_test/demo.csv'
# preds = predict_framewise(model_path, vid_path, preds_path)
>>>>>>> 0034ab7b

<|MERGE_RESOLUTION|>--- conflicted
+++ resolved
@@ -1,92 +1,76 @@
-import os.path
-
-import cv2
-import numpy as np
-from tensorflow.keras.applications.resnet_v2 import preprocess_input as resnet_50v2_preprocess
-from tensorflow.keras.applications.vgg16 import preprocess_input as vgg16_preprocess
-from tensorflow.keras.applications.xception import preprocess_input as xception_preprocess
-import matplotlib.pyplot as plt
-import pandas as pd
-import onnx
-from onnx_tf.backend import prepare
-
-from tensorflow.keras.models import load_model
-
-def AB_classifier_preprocess(image, preprocessing_fn):
-    '''
-    Given a masked ultrasound image, execute preprocessing steps specific to the AB classifier. Specifically, the image
-    is resized to (128, 128) and zero-centered with respect to the ImageNet dataset. The result is an image that is
-    ready for the forward pass of the view classifier.
-    :image (np.array): A masked image with shape (1, H, W, 3)
-    :return (np.array): Preprocessed image with shape (1, 128, 128, 3)
-    '''
-
-    N_CHANNELS = 3
-    INPUT_SIZE = (128, 128)
-
-    # Resize image using the same interpolation method as was used during training
-    resized_image = cv2.resize(image[0], INPUT_SIZE, interpolation=cv2.INTER_NEAREST)
-    resized_image = resized_image.reshape((1, INPUT_SIZE[0], INPUT_SIZE[1], N_CHANNELS))
-
-    # Apply scaling function
-    preprocessed_image = preprocessing_fn(resized_image)
-    return preprocessed_image
-
-
-<<<<<<< HEAD
-def predict_wavebase_mp4(model_path, mp4_path, preds_path):
-    '''
-    Mimics the process for producing frame-wise predictions on the WaveBase device.
-    :model_path (str): Path to saved model
-    :mp4_path (str): Path to mp4 file for prediction
-    :preds_path (str): Path to CSV file in which frame-wise predictions are saved
-    :return (np.array): Frame-wise prediction probabilities
-    '''
-
-=======
-def predict_framewise(model_path, vid_path, preds_path):
-    '''
-    Computes frame-wise predictions for a given clip loaded directly from storage
-    :param model_path: path to model to make predictions with
-    :param vid_path: path to clip to make frame-wise predictions for (any video file format supported by OpenCV)
-    :param preds_path: path to save the frame-wise predictions to
-    :return: np array of the computed frame-wise predictions
-    '''
->>>>>>> 0034ab7b
-    model_ext = os.path.splitext(model_path)[1]
-    vc = cv2.VideoCapture(vid_path)
-    if model_ext == '.onnx':
-        model = prepare(onnx.load(model_path))
-    else:
-        model = load_model(model_path, compile=False)
-    preds = []
-    while (True):
-        ret, frame = vc.read()
-        if not ret:
-            break
-<<<<<<< HEAD
-        frame[0:50, 0:160] = 0
-        plt.imshow(frame)
-=======
->>>>>>> 0034ab7b
-        frame = np.expand_dims(frame, axis=0)
-        preprocessed_frame = AB_classifier_preprocess(frame, vgg16_preprocess)
-        if model_ext == '.onnx':
-            pred = model.run(preprocessed_frame).output
-        else:
-            pred = model(preprocessed_frame)
-        preds += [pred]
-    preds = np.vstack(preds)
-    pred_df = pd.DataFrame({'Frame': np.arange(preds.shape[0]), 'A lines': preds[:,0], 'B lines': preds[:,1]})
-    pred_df.to_csv(preds_path, index=False)
-    return preds
-
-<<<<<<< HEAD
-=======
-# model_path = 'results/models/cutoffvgg16_final_cropped.h5'
-# model_path = 'results/models/ab_model_not_compiled/AB_classifier.onnx'
-# mp4_path = 'C:/Users/Blake/Downloads/AB_test/demo.mp4'
-# preds_path = 'C:/Users/Blake/Downloads/AB_test/demo.csv'
-# preds = predict_framewise(model_path, vid_path, preds_path)
->>>>>>> 0034ab7b
-
+import os.path
+
+import cv2
+import numpy as np
+from tensorflow.keras.applications.resnet_v2 import preprocess_input as resnet_50v2_preprocess
+from tensorflow.keras.applications.vgg16 import preprocess_input as vgg16_preprocess
+from tensorflow.keras.applications.xception import preprocess_input as xception_preprocess
+import matplotlib.pyplot as plt
+import pandas as pd
+import onnx
+from onnx_tf.backend import prepare
+
+from tensorflow.keras.models import load_model
+
+def AB_classifier_preprocess(image, preprocessing_fn):
+    '''
+    Given a masked ultrasound image, execute preprocessing steps specific to the AB classifier. Specifically, the image
+    is resized to (128, 128) and zero-centered with respect to the ImageNet dataset. The result is an image that is
+    ready for the forward pass of the view classifier.
+    :image (np.array): A masked image with shape (1, H, W, 3)
+    :return (np.array): Preprocessed image with shape (1, 128, 128, 3)
+    '''
+
+    N_CHANNELS = 3
+    INPUT_SIZE = (128, 128)
+
+    # Resize image using the same interpolation method as was used during training
+    resized_image = cv2.resize(image[0], INPUT_SIZE, interpolation=cv2.INTER_NEAREST)
+    resized_image = resized_image.reshape((1, INPUT_SIZE[0], INPUT_SIZE[1], N_CHANNELS))
+
+    # Apply scaling function
+    preprocessed_image = preprocessing_fn(resized_image)
+    return preprocessed_image
+
+
+def predict_wavebase_mp4(model_path, mp4_path, preds_path):
+    '''
+    Mimics the process for producing frame-wise predictions on the WaveBase device.
+    :model_path (str): Path to saved model
+    :mp4_path (str): Path to mp4 file for prediction
+    :preds_path (str): Path to CSV file in which frame-wise predictions are saved
+    :return (np.array): Frame-wise prediction probabilities
+    '''
+    
+    model_ext = os.path.splitext(model_path)[1]
+    vc = cv2.VideoCapture(vid_path)
+    if model_ext == '.onnx':
+        model = prepare(onnx.load(model_path))
+    else:
+        model = load_model(model_path, compile=False)
+    preds = []
+    while (True):
+        ret, frame = vc.read()
+        if not ret:
+            break
+        frame[0:50, 0:160] = 0
+        plt.imshow(frame)
+        frame = np.expand_dims(frame, axis=0)
+        preprocessed_frame = AB_classifier_preprocess(frame, vgg16_preprocess)
+        if model_ext == '.onnx':
+            pred = model.run(preprocessed_frame).output
+        else:
+            pred = model(preprocessed_frame)
+        preds += [pred]
+    preds = np.vstack(preds)
+    pred_df = pd.DataFrame({'Frame': np.arange(preds.shape[0]), 'A lines': preds[:,0], 'B lines': preds[:,1]})
+    pred_df.to_csv(preds_path, index=False)
+    return preds
+
+
+# model_path = 'results/models/cutoffvgg16_final_cropped.h5'
+# model_path = 'results/models/ab_model_not_compiled/AB_classifier.onnx'
+# mp4_path = 'C:/Users/Blake/Downloads/AB_test/demo.mp4'
+# preds_path = 'C:/Users/Blake/Downloads/AB_test/demo.csv'
+# preds = predict_framewise(model_path, vid_path, preds_path)
+