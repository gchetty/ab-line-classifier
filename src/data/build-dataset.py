--- conflicted
+++ resolved
@@ -43,7 +43,7 @@
         idx += 1
     return image_paths
 
-def create_image_dataset(query_df_path,real_time_data=False):
+def create_image_dataset(query_df_path, real_time_data=False):
     '''
     Create a dataset of frames, including their patient ID (if not real-time data) and class
     :param query_df_path: File name of the CSV file containing the database query results for clips
@@ -54,23 +54,14 @@
     clip_dfs = []
 
     for index, row in tqdm(query_df.iterrows()):
-<<<<<<< HEAD
-        print(row['Path'])
-        for mp4_file in glob.glob(row['Path']):
-            image_paths = mp4_to_images(mp4_file)  # Convert mp4 encounter file to image files
-            clip_df = pd.DataFrame({'Frame Path': image_paths, 'Class': row['class'],
-                                'Class Name': cfg['DATA']['CLASSES'][row['class']]})
-            print(clip_df.head())
-=======
         for mp4_file in glob.glob(row['Path'] + '/' + row['filename'] + '.mp4'):
             image_paths = mp4_to_images(mp4_file)  # Convert mp4 encounter file to image files
             if real_time_data:  # Real-time clips aren't associated with patient IDs
                 clip_df = pd.DataFrame({'Frame Path': image_paths, 'Class': row['class'],
                                         'Class Name': cfg['DATA']['CLASSES'][row['class']]})
             else:
-                clip_df = pd.DataFrame({'Frame Path': image_paths, 'Patient': row['patient_id'], 'Class': row['class'],
+                clip_df = pd.DataFrame({'Frame Path': image_paths, 'Class': row['class'],
                                     'Class Name': cfg['DATA']['CLASSES'][row['class']]})
->>>>>>> 0034ab7b
             clip_dfs.append(clip_df)
     all_clips_df = pd.concat(clip_dfs, axis=0, ignore_index=True)
     all_clips_df.to_csv(cfg['PATHS']['FRAME_TABLE'], index=False)
