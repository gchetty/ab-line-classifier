--- conflicted
+++ resolved
@@ -204,11 +204,7 @@
     # Compute output bias
     histogram = np.bincount(train_df['Class'].astype(int))
     output_bias = Constant(np.log([histogram[i] / (np.sum(histogram) - histogram[i])
-<<<<<<< HEAD
-                                   for i in range(histogram.shape[0])]))
-=======
                                       for i in range(histogram.shape[0])]))
->>>>>>> bfc6ee01
 
     # Define the model
     model = model_def(hparams, input_shape, metrics, cfg['TRAIN']['N_CLASSES'],
@@ -295,11 +291,7 @@
 
     model_name = cfg['TRAIN']['MODEL_DEF'].lower()
     model_def, preprocessing_fn = get_model(model_name)
-<<<<<<< HEAD
-    hparams = cfg['HPARAMS'][cfg['TRAIN']['MODEL_DEF'].upper()] if hparams is None else hparams
-=======
     hparams = cfg['HPARAMS'][model_name.upper()] if hparams is None else hparams
->>>>>>> bfc6ee01
 
     if write_logs:
         log_dir = os.path.join(cfg['PATHS']['LOGS'], datetime.datetime.now().strftime("%Y%m%d-%H%M%S"))
